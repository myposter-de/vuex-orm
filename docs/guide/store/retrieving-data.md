# Retrieving Data

You can use Model methods or getters to retrieve data from the Vuex Store. Not only does it fetch the data, but Vuex ORM will convert the fetched data into a model class instance.

```js
const user = User.find(1)

// OR 

const user = store.getters['entities/users/find'](1)

// both returning the same result: User { id: 1, name: 'name' }
```

> **NOTE:** To fetch data with its relationship, you must call `with` method during the query. Please see [Retrieving Relationships](../relationships/retrieving-relationships.md) for more detail.

## Get All Data

The `all` method is going to fetch all data from the store.

```js
const users = User.all()

/*
  [
    User { id: 1, name: 'John' },
    User: { id: 2, name: 'Jane' }
  ]
*/
```

## Get Single Data

The `find` method is going to fetch single data from the store. The argument is the id – primary key value – for the record.

```js
// Retrieve a record by its primary key.
const users = User.find(1)

// User { id: 1, name: 'John' }
```

## Query Builder

The `query` method will return the query builder that provides fluent API to search and fetch data from the store. You can use the query builder to construct more complex query conditions.

You can obtain query builder by calling the `query` method.

```js
const query = User.query()
```

Or you may omit `query` and directly call the module. This is just a shorthand for the `query` getter.

```js
const query = store.getters['entities/users']()
```

### Get All Data

Use the `get` method to fetch all data for the entity. The result is going to be an array containing a list of model instances.

```js
const users = User.query().get()

// [User { id: 1, name: 'John' }, User: { id: 2, name: 'Jane' }]
```

### Get A Single Data

Use the `first` method to fetch a single data for the entity. It will return the very first item in the state.

```js
const user = User.query().first()

// User { id: 1, name: 'John' }
```

### Get The Last Matching Data

As oppose to `first` method, the `last` method returns the last matching data.

```js
const user = User.query().last()
```

### Where Clauses

#### Simple Where Clauses

You may use the `where` method on a query chain to add where conditions. For example, here is a query that fetches all users that have an "age" value of "20".

```js
const user = User.query().where('age', 20).get()

// [User { id: 1, age: 20 }, User { id: 2, age: 20 }]
```

You may pass a closure to the 2nd argument when you need more powerful constraints. The argument is the value of the field.

```js
const user = User.query().where('age', value => value > 20).get()

// [User { id: 1, age: 25 }, User { id: 2, age: 30 }]
```

Or, you may pass a closure to the 1st argument to get full control of the condition. The argument is the data itself.

```js
const user = User.query().where(record => record.age > 20).get()

// [User { id: 1, age: 25 }, User { id: 2, age: 30 }]
```

When passing a closure to the 1st argument, it will also receive query builder as the 2nd argument. By using the query builder, you may nest the where clause. This is useful when you want "group" the where clauses.

```js
// Retrieve all users with role of user, and age of 20 or id of 1.
const user = User.query()
  .where('role', 'user')
  .where((_record, query) => {
    query.where('age', 20).orWhere('id', 1)
  })
  .get()
```

Finally, the model instance is passed as a 3rd argument. It's useful when you want to use a model method or [mutated](../advanced/accessors-and-mutators.md) property for the condition.

```js
class User extends Model {
  static entity = 'entity'

  static fields () {
    return {
      id: this.attr(null),
      name: this.attr(''),
      role: this.attr('')
    }
  }

  isAdmin () {
    return this.role === 'admin'
  }
}

const user = User.query()
  .where((_record, _query, model) => {
    return model.isAdmin()
  })
  .get()
```

#### Or Statement

You may chain where constraints together as well as add `or` conditions to the query. The `orWhere` method accepts the same arguments as the `where` method.

```js
const user = User.query()
  .where('role', 'admin')
  .orWhere('name', 'John')
  .get()

// [User { id: 1, name: 'John', role: 'user' }, User { id: 2, name: 'Jane', role: 'admin' }]
```

### Order By

The `orderBy` method allows you to sort the result of the query by a given field. The first argument to the orderBy method should be the column you wish to sort by, while the second argument controls the direction of the sort, and may be either `asc` or `desc`. If there is no 2nd argument, the direction is going to be `asc`.

```js
// Order users by name.
<<<<<<< HEAD
const users = store.getters['entities/users/query']().orderBy('name').get()
=======
const user = User.query().orderBy('name').get()
>>>>>>> 253e5e74

// [User { id: 2, name: 'Andy' }, { id: 1, name: 'John' }]

// You may also chain orderBy.
<<<<<<< HEAD
const usersByAge = store.getters['entities/users/query']()
  .orderBy('name')
  .orderBy('age', 'desc')
  .get()
=======
const user = User.query()
    .orderBy('name')
    .orderBy('age', 'desc')
    .get()
>>>>>>> 253e5e74

// [User { id: 4, name: 'Andy', age: 32 }, { id: 2, name: 'Andy', age: 27 }]
```

### Offset & Limit

Use `offset` method to set the offset for the data.

```js
const user = User.query().offset(2).get()

// [User { id: 3, age: 35 }, User { id: 4, age: 40 }]
```

Use `limit` method to set the maximum number of records to retrieve.

```js
const user = User.query().limit(2).get()

// [User { id: 1, age: 25 }, User { id: 2, age: 30 }]
```

Both `offset` and `limit` can be chained together to paginate through data.

```js
const user = User.query()
  .offset(1)
  .limit(2)
  .get()

// [User { id: 2, age: 30 }, User { id: 3, age: 35 }]
```

### Aggregates

The query builder also provides aggregate methods. Available methods are `count`, `max`, `min` and `sum`.

```js
const users = User.query().count()

const mostLiked = Post.query().max('like')

const cheapest = Order.query().min('price')

const total = Order.query().sum('price')
```

Of course, you may combine these methos with other clauses.

```js
const users = User.query()
  .where('role', 'user')
  .count()
```<|MERGE_RESOLUTION|>--- conflicted
+++ resolved
@@ -4,9 +4,11 @@
 
 ```js
 const user = User.find(1)
-
-// OR 
-
+```
+
+Or: 
+
+```js
 const user = store.getters['entities/users/find'](1)
 
 // both returning the same result: User { id: 1, name: 'name' }
@@ -169,26 +171,15 @@
 
 ```js
 // Order users by name.
-<<<<<<< HEAD
-const users = store.getters['entities/users/query']().orderBy('name').get()
-=======
-const user = User.query().orderBy('name').get()
->>>>>>> 253e5e74
+const users = User.query().orderBy('name').get()
 
 // [User { id: 2, name: 'Andy' }, { id: 1, name: 'John' }]
 
 // You may also chain orderBy.
-<<<<<<< HEAD
-const usersByAge = store.getters['entities/users/query']()
+const usersByAge = User.query()
   .orderBy('name')
   .orderBy('age', 'desc')
   .get()
-=======
-const user = User.query()
-    .orderBy('name')
-    .orderBy('age', 'desc')
-    .get()
->>>>>>> 253e5e74
 
 // [User { id: 4, name: 'Andy', age: 32 }, { id: 2, name: 'Andy', age: 27 }]
 ```
